---
name: Analysis - SonarCloud

on:
<<<<<<< HEAD
  pull_request:
=======
  pull_request_target:
>>>>>>> 4ab42fca
    types: [opened, synchronize, reopened]
  push:
    branches:
      - master
      - dev
      - devel
      - develop

env:
  VCPKG_BUILD_TYPE: release
  CMAKE_BUILD_PARALLEL_LEVEL: 2
  MAKEFLAGS: '-j 2'
  NUMBER_OF_PROCESSORS: 2
  SONAR_SCANNER_VERSION: 4.6.1.2450
  SONAR_SERVER_URL: "https://sonarcloud.io"
  BUILD_WRAPPER_OUT_DIR: bw-output

jobs:
  sonarcloud:
    name: SonarCloud
    runs-on: ubuntu-20.04

    steps:
      - uses: actions/checkout@v2
<<<<<<< HEAD
=======
        if: ${{ github.event_name == 'pull_request' || github.event_name == 'pull_request_target' }}
        with:
          ref: ${{github.event.pull_request.head.ref}}
          repository: ${{github.event.pull_request.head.repo.full_name}}

      - uses: actions/checkout@v2
        if: ${{ github.event_name == 'push' }}
>>>>>>> 4ab42fca

      - name: Install Linux Dependencies
        run: >
          sudo apt-get update && sudo apt-get install ccache build-essential
          libluajit-5.1-dev zip

      - name: CCache
        id: ccache
        uses: actions/cache@v2
        with:
          path: /home/runner/.ccache
          key: ccache-${{ runner.os}}-${{ matrix.buildtype }}-${{ hashFiles('**/src') }}
          restore-keys: |
            ccache-${{ runner.os}}-${{ matrix.buildtype }}-
            ccache-${{ runner.os}}-

      - name: Sonar cache
        uses: actions/cache@v2
        with:
          path: /home/runner/.cfamily
          key: sonar-${{ runner.os}}-${{ matrix.buildtype }}-${{ hashFiles('**/src') }}
          restore-keys: |
            sonar-${{ runner.os}}-${{ matrix.buildtype }}-
            sonar-${{ runner.os}}-

      - name: Cache SonarCloud packages
        uses: actions/cache@v1
        with:
          path: ~/.sonar/cache
          key: sonar-${{ runner.os}}-${{ matrix.buildtype }}-${{ hashFiles('**/src') }}
          restore-keys: |
            sonar-${{ runner.os}}-${{ matrix.buildtype }}-
            sonar-${{ runner.os}}-

      - name: Restore artifacts, or setup vcpkg (do not install any package)
        uses: lukka/run-vcpkg@v7
        with:
          setupOnly: true
          vcpkgDirectory: '${{ github.workspace }}/vcpkg'
          appendedCacheKey: ${{ hashFiles( '**/vcpkg.json' ) }}
          vcpkgTriplet: ${{ matrix.triplet }}
          additionalCachedPaths: ${{ github.workspace }}/build/vcpkg_installed
          vcpkgGitCommitId: b9cd2a7958dec657fb869ec487d2a98cf39a8d48

      - name: Set up JDK 11
        uses: actions/setup-java@v1
        with:
          java-version: 11

      - name: Download and set up sonar-scanner
        env:
          SONAR_SCANNER_DOWNLOAD_URL: https://binaries.sonarsource.com/Distribution/sonar-scanner-cli/sonar-scanner-cli-${{ env.SONAR_SCANNER_VERSION }}-linux.zip
        run: |
          mkdir -p $HOME/.sonar
          curl -sSLo $HOME/.sonar/sonar-scanner.zip ${{ env.SONAR_SCANNER_DOWNLOAD_URL }}
          unzip -o $HOME/.sonar/sonar-scanner.zip -d $HOME/.sonar/
          echo "$HOME/.sonar/sonar-scanner-${{ env.SONAR_SCANNER_VERSION }}-linux/bin" >> $GITHUB_PATH

      - name: Download and set up build-wrapper
        env:
          BUILD_WRAPPER_DOWNLOAD_URL: ${{ env.SONAR_SERVER_URL }}/static/cpp/build-wrapper-linux-x86.zip
        run: |
          curl -sSLo $HOME/.sonar/build-wrapper-linux-x86.zip ${{ env.BUILD_WRAPPER_DOWNLOAD_URL }}
          unzip -o $HOME/.sonar/build-wrapper-linux-x86.zip -d $HOME/.sonar/
          echo "$HOME/.sonar/build-wrapper-linux-x86" >> $GITHUB_PATH

      - name: Run build-wrapper
        run: |
          mkdir -p build
          cmake -DCMAKE_TOOLCHAIN_FILE=$VCPKG_ROOT/scripts/buildsystems/vcpkg.cmake -S . -B build
          build-wrapper-linux-x86-64 --out-dir ${{ env.BUILD_WRAPPER_OUT_DIR }} cmake --build build

      - name: Run PR sonar-scanner
        if: ${{ github.event_name == 'pull_request' || github.event_name == 'pull_request_target' }}
        env:
          GITHUB_TOKEN: ${{ secrets.GITHUB_TOKEN }}
          SONAR_TOKEN: ${{ secrets.SONAR_TOKEN }}
        run: |
          sonar-scanner \
            --define sonar.host.url="${{ env.SONAR_SERVER_URL }}" \
            --define sonar.cfamily.build-wrapper-output="${{ env.BUILD_WRAPPER_OUT_DIR }}" \
            --define sonar.cfamily.threads="${{ env.NUMBER_OF_PROCESSORS  }}" \
            --define sonar.cfamily.cache.enabled=true \
            --define sonar.cfamily.cache.path=$HOME/.cfamily \
            --define sonar.pullrequest.key=${{ github.event.pull_request.number }} \
            --define sonar.pullrequest.branch=${{ github.head_ref }} \
            --define sonar.pullrequest.base=${{ github.base_ref }}

      - name: Run sonar-scanner
        if: ${{ github.event_name == 'push' }}
        env:
          GITHUB_TOKEN: ${{ secrets.GITHUB_TOKEN }}
          SONAR_TOKEN: ${{ secrets.SONAR_TOKEN }}
        run: |
          sonar-scanner \
            --define sonar.host.url="${{ env.SONAR_SERVER_URL }}" \
            --define sonar.cfamily.build-wrapper-output="${{ env.BUILD_WRAPPER_OUT_DIR }}" \
            --define sonar.cfamily.threads="${{ env.NUMBER_OF_PROCESSORS  }}" \
            --define sonar.cfamily.cache.enabled=true \
            --define sonar.cfamily.cache.path=$HOME/.cfamily

      - name: SonarQube Quality Gate check
        uses: sonarsource/sonarqube-quality-gate-action@master
        timeout-minutes: 5
        env:
          SONAR_TOKEN: ${{ secrets.SONAR_TOKEN }}<|MERGE_RESOLUTION|>--- conflicted
+++ resolved
@@ -2,11 +2,7 @@
 name: Analysis - SonarCloud
 
 on:
-<<<<<<< HEAD
-  pull_request:
-=======
   pull_request_target:
->>>>>>> 4ab42fca
     types: [opened, synchronize, reopened]
   push:
     branches:
@@ -31,8 +27,6 @@
 
     steps:
       - uses: actions/checkout@v2
-<<<<<<< HEAD
-=======
         if: ${{ github.event_name == 'pull_request' || github.event_name == 'pull_request_target' }}
         with:
           ref: ${{github.event.pull_request.head.ref}}
@@ -40,7 +34,6 @@
 
       - uses: actions/checkout@v2
         if: ${{ github.event_name == 'push' }}
->>>>>>> 4ab42fca
 
       - name: Install Linux Dependencies
         run: >
