/**
 * Canary - A free and open-source MMORPG server emulator
 * Copyright (©) 2019-2022 OpenTibiaBR <opentibiabr@outlook.com>
 * Repository: https://github.com/opentibiabr/canary
 * License: https://github.com/opentibiabr/canary/blob/main/LICENSE
 * Contributors: https://github.com/opentibiabr/canary/graphs/contributors
 * Website: https://docs.opentibiabr.com/
 */

#ifndef SRC_LUA_FUNCTIONS_CREATURES_MONSTER_MONSTER_TYPE_FUNCTIONS_HPP_
#define SRC_LUA_FUNCTIONS_CREATURES_MONSTER_MONSTER_TYPE_FUNCTIONS_HPP_

#include "lua/scripts/luascript.h"

class MonsterTypeFunctions final : LuaScriptInterface {
	public:
		static void init(lua_State* L) {
			registerClass(L, "MonsterType", "", MonsterTypeFunctions::luaMonsterTypeCreate);
			registerMetaMethod(L, "MonsterType", "__eq", MonsterTypeFunctions::luaUserdataCompare);

			registerMethod(L, "MonsterType", "isAttackable", MonsterTypeFunctions::luaMonsterTypeIsAttackable);
			registerMethod(L, "MonsterType", "isConvinceable", MonsterTypeFunctions::luaMonsterTypeIsConvinceable);
			registerMethod(L, "MonsterType", "isSummonable", MonsterTypeFunctions::luaMonsterTypeIsSummonable);
			registerMethod(L, "MonsterType", "isIllusionable", MonsterTypeFunctions::luaMonsterTypeIsIllusionable);
			registerMethod(L, "MonsterType", "isHostile", MonsterTypeFunctions::luaMonsterTypeIsHostile);
			registerMethod(L, "MonsterType", "isPushable", MonsterTypeFunctions::luaMonsterTypeIsPushable);
			registerMethod(L, "MonsterType", "isHealthHidden", MonsterTypeFunctions::luaMonsterTypeIsHealthHidden);
			registerMethod(L, "MonsterType", "isBlockable", MonsterTypeFunctions::luaMonsterTypeIsBlockable);
			registerMethod(L, "MonsterType", "isForgeCreature", MonsterTypeFunctions::luaMonsterTypeIsForgeCreature);

			registerMethod(L, "MonsterType", "familiar", MonsterTypeFunctions::luaMonsterTypeFamiliar);
			registerMethod(L, "MonsterType", "isRewardBoss", MonsterTypeFunctions::luaMonsterTypeIsRewardBoss);

			registerMethod(L, "MonsterType", "canSpawn", MonsterTypeFunctions::luaMonsterTypeCanSpawn);

			registerMethod(L, "MonsterType", "canPushItems", MonsterTypeFunctions::luaMonsterTypeCanPushItems);
			registerMethod(L, "MonsterType", "canPushCreatures", MonsterTypeFunctions::luaMonsterTypeCanPushCreatures);

			registerMethod(L, "MonsterType", "name", MonsterTypeFunctions::luaMonsterTypeName);

			registerMethod(L, "MonsterType", "nameDescription", MonsterTypeFunctions::luaMonsterTypeNameDescription);

			registerMethod(L, "MonsterType", "getCorpseId", MonsterTypeFunctions::luaMonsterTypegetCorpseId);

			registerMethod(L, "MonsterType", "health", MonsterTypeFunctions::luaMonsterTypeHealth);
			registerMethod(L, "MonsterType", "maxHealth", MonsterTypeFunctions::luaMonsterTypeMaxHealth);
			registerMethod(L, "MonsterType", "runHealth", MonsterTypeFunctions::luaMonsterTypeRunHealth);
			registerMethod(L, "MonsterType", "experience", MonsterTypeFunctions::luaMonsterTypeExperience);

			registerMethod(L, "MonsterType", "faction", MonsterTypeFunctions::luaMonsterTypeFaction);
			registerMethod(L, "MonsterType", "enemyFactions", MonsterTypeFunctions::luaMonsterTypeEnemyFactions);
			registerMethod(L, "MonsterType", "targetPreferPlayer", MonsterTypeFunctions::luaMonsterTypeTargetPreferPlayer);
			registerMethod(L, "MonsterType", "targetPreferMaster", MonsterTypeFunctions::luaMonsterTypeTargetPreferMaster);

			registerMethod(L, "MonsterType", "raceId", MonsterTypeFunctions::luaMonsterTypeRaceid);
			registerMethod(L, "MonsterType", "Bestiaryclass", MonsterTypeFunctions::luaMonsterTypeBestiaryclass);
			registerMethod(L, "MonsterType", "BestiaryOccurrence", MonsterTypeFunctions::luaMonsterTypeBestiaryOccurrence);
			registerMethod(L, "MonsterType", "BestiaryLocations", MonsterTypeFunctions::luaMonsterTypeBestiaryLocations);
			registerMethod(L, "MonsterType", "BestiaryStars", MonsterTypeFunctions::luaMonsterTypeBestiaryStars);
			registerMethod(L, "MonsterType", "BestiaryCharmsPoints", MonsterTypeFunctions::luaMonsterTypeBestiaryCharmsPoints);
			registerMethod(L, "MonsterType", "BestiarySecondUnlock", MonsterTypeFunctions::luaMonsterTypeBestiarySecondUnlock);
			registerMethod(L, "MonsterType", "BestiaryFirstUnlock", MonsterTypeFunctions::luaMonsterTypeBestiaryFirstUnlock);
			registerMethod(L, "MonsterType", "BestiarytoKill", MonsterTypeFunctions::luaMonsterTypeBestiarytoKill);
			registerMethod(L, "MonsterType", "Bestiaryrace", MonsterTypeFunctions::luaMonsterTypeBestiaryrace);

			registerMethod(L, "MonsterType", "combatImmunities", MonsterTypeFunctions::luaMonsterTypeCombatImmunities);
			registerMethod(L, "MonsterType", "conditionImmunities", MonsterTypeFunctions::luaMonsterTypeConditionImmunities);

			registerMethod(L, "MonsterType", "getAttackList", MonsterTypeFunctions::luaMonsterTypeGetAttackList);
			registerMethod(L, "MonsterType", "addAttack", MonsterTypeFunctions::luaMonsterTypeAddAttack);

			registerMethod(L, "MonsterType", "getDefenseList", MonsterTypeFunctions::luaMonsterTypeGetDefenseList);
			registerMethod(L, "MonsterType", "addDefense", MonsterTypeFunctions::luaMonsterTypeAddDefense);

			registerMethod(L, "MonsterType", "getTypeName", MonsterTypeFunctions::luaMonsterTypeGetTypeName);

			registerMethod(L, "MonsterType", "getElementList", MonsterTypeFunctions::luaMonsterTypeGetElementList);
			registerMethod(L, "MonsterType", "addElement", MonsterTypeFunctions::luaMonsterTypeAddElement);

			registerMethod(L, "MonsterType", "addReflect", MonsterTypeFunctions::luaMonsterTypeAddReflect);
			registerMethod(L, "MonsterType", "addHealing", MonsterTypeFunctions::luaMonsterTypeAddHealing);

			registerMethod(L, "MonsterType", "getVoices", MonsterTypeFunctions::luaMonsterTypeGetVoices);
			registerMethod(L, "MonsterType", "addVoice", MonsterTypeFunctions::luaMonsterTypeAddVoice);

			registerMethod(L, "MonsterType", "getLoot", MonsterTypeFunctions::luaMonsterTypeGetLoot);
			registerMethod(L, "MonsterType", "addLoot", MonsterTypeFunctions::luaMonsterTypeAddLoot);

			registerMethod(L, "MonsterType", "getCreatureEvents", MonsterTypeFunctions::luaMonsterTypeGetCreatureEvents);
			registerMethod(L, "MonsterType", "registerEvent", MonsterTypeFunctions::luaMonsterTypeRegisterEvent);

			registerMethod(L, "MonsterType", "eventType", MonsterTypeFunctions::luaMonsterTypeEventType);
			registerMethod(L, "MonsterType", "onThink", MonsterTypeFunctions::luaMonsterTypeEventOnCallback);
			registerMethod(L, "MonsterType", "onAppear", MonsterTypeFunctions::luaMonsterTypeEventOnCallback);
			registerMethod(L, "MonsterType", "onDisappear", MonsterTypeFunctions::luaMonsterTypeEventOnCallback);
			registerMethod(L, "MonsterType", "onMove", MonsterTypeFunctions::luaMonsterTypeEventOnCallback);
			registerMethod(L, "MonsterType", "onSay", MonsterTypeFunctions::luaMonsterTypeEventOnCallback);

			registerMethod(L, "MonsterType", "getSummonList", MonsterTypeFunctions::luaMonsterTypeGetSummonList);
			registerMethod(L, "MonsterType", "addSummon", MonsterTypeFunctions::luaMonsterTypeAddSummon);

			registerMethod(L, "MonsterType", "maxSummons", MonsterTypeFunctions::luaMonsterTypeMaxSummons);

			registerMethod(L, "MonsterType", "armor", MonsterTypeFunctions::luaMonsterTypeArmor);
			registerMethod(L, "MonsterType", "mitigation", MonsterTypeFunctions::luaMonsterTypeMitigation);
			registerMethod(L, "MonsterType", "defense", MonsterTypeFunctions::luaMonsterTypeDefense);
			registerMethod(L, "MonsterType", "outfit", MonsterTypeFunctions::luaMonsterTypeOutfit);
			registerMethod(L, "MonsterType", "race", MonsterTypeFunctions::luaMonsterTypeRace);
			registerMethod(L, "MonsterType", "corpseId", MonsterTypeFunctions::luaMonsterTypeCorpseId);
			registerMethod(L, "MonsterType", "manaCost", MonsterTypeFunctions::luaMonsterTypeManaCost);
			registerMethod(L, "MonsterType", "baseSpeed", MonsterTypeFunctions::luaMonsterTypeBaseSpeed);
			registerMethod(L, "MonsterType", "light", MonsterTypeFunctions::luaMonsterTypeLight);

			registerMethod(L, "MonsterType", "staticAttackChance", MonsterTypeFunctions::luaMonsterTypeStaticAttackChance);
			registerMethod(L, "MonsterType", "targetDistance", MonsterTypeFunctions::luaMonsterTypeTargetDistance);
			registerMethod(L, "MonsterType", "yellChance", MonsterTypeFunctions::luaMonsterTypeYellChance);
			registerMethod(L, "MonsterType", "yellSpeedTicks", MonsterTypeFunctions::luaMonsterTypeYellSpeedTicks);
			registerMethod(L, "MonsterType", "changeTargetChance", MonsterTypeFunctions::luaMonsterTypeChangeTargetChance);
			registerMethod(L, "MonsterType", "changeTargetSpeed", MonsterTypeFunctions::luaMonsterTypeChangeTargetSpeed);

			registerMethod(L, "MonsterType", "canWalkOnEnergy", MonsterTypeFunctions::luaMonsterTypeCanWalkOnEnergy);
			registerMethod(L, "MonsterType", "canWalkOnFire", MonsterTypeFunctions::luaMonsterTypeCanWalkOnFire);
			registerMethod(L, "MonsterType", "canWalkOnPoison", MonsterTypeFunctions::luaMonsterTypeCanWalkOnPoison);

			registerMethod(L, "MonsterType", "strategiesTargetNearest", MonsterTypeFunctions::luaMonsterTypeStrategiesTargetNearest);
			registerMethod(L, "MonsterType", "strategiesTargetHealth", MonsterTypeFunctions::luaMonsterTypeStrategiesTargetHealth);
			registerMethod(L, "MonsterType", "strategiesTargetDamage", MonsterTypeFunctions::luaMonsterTypeStrategiesTargetDamage);
			registerMethod(L, "MonsterType", "strategiesTargetRandom", MonsterTypeFunctions::luaMonsterTypeStrategiesTargetRandom);

			registerMethod(L, "MonsterType", "respawnTypePeriod", MonsterTypeFunctions::luaMonsterTypeRespawnTypePeriod);
			registerMethod(L, "MonsterType", "respawnTypeIsUnderground", MonsterTypeFunctions::luaMonsterTypeRespawnTypeIsUnderground);

			registerMethod(L, "MonsterType", "hazardSystemCrit", MonsterTypeFunctions::luaMonsterTypeHazardSystemCrit);
			registerMethod(L, "MonsterType", "hazardSystemDodge", MonsterTypeFunctions::luaMonsterTypeHazardSystemDodge);
			registerMethod(L, "MonsterType", "hazardSystemSpawnPod", MonsterTypeFunctions::luaMonsterTypeHazardSystemSpawnPod);
			registerMethod(L, "MonsterType", "hazardSystemDamageBoost", MonsterTypeFunctions::luaMonsterTypeHazardSystemDamageBoost);

			registerMethod(L, "MonsterType", "bossRace", MonsterTypeFunctions::luaMonsterTypeBossRace);
			registerMethod(L, "MonsterType", "bossRaceId", MonsterTypeFunctions::luaMonsterTypeBossRaceId);
			registerMethod(L, "MonsterType", "bossStorageCooldown", MonsterTypeFunctions::luaMonsterTypeBossStorageCooldown);

			registerMethod(L, "MonsterType", "soundChance", MonsterTypeFunctions::luaMonsterTypeSoundChance);
			registerMethod(L, "MonsterType", "soundSpeedTicks", MonsterTypeFunctions::luaMonsterTypeSoundSpeedTicks);
			registerMethod(L, "MonsterType", "addSound", MonsterTypeFunctions::luaMonsterTypeAddSound);
			registerMethod(L, "MonsterType", "getSounds", MonsterTypeFunctions::luaMonsterTypeGetSounds);
			registerMethod(L, "MonsterType", "deathSound", MonsterTypeFunctions::luaMonsterTypedeathSound);
		}

	private:
		static void createMonsterTypeLootLuaTable(lua_State* L, const std::vector<LootBlock> &lootList);

		static int luaMonsterTypeCreate(lua_State* L);

		static int luaMonsterTypeIsAttackable(lua_State* L);
		static int luaMonsterTypeIsConvinceable(lua_State* L);
		static int luaMonsterTypeIsSummonable(lua_State* L);
		static int luaMonsterTypeIsIllusionable(lua_State* L);
		static int luaMonsterTypeIsHostile(lua_State* L);
		static int luaMonsterTypeIsPushable(lua_State* L);
		static int luaMonsterTypeIsHealthHidden(lua_State* L);
		static int luaMonsterTypeIsBlockable(lua_State* L);
		static int luaMonsterTypeIsForgeCreature(lua_State* L);

		static int luaMonsterTypeFamiliar(lua_State* L);
		static int luaMonsterTypeIsRewardBoss(lua_State* L);
		static int luaMonsterTypeRespawnType(lua_State* L);
		static int luaMonsterTypeCanSpawn(lua_State* L);

		static int luaMonsterTypeCanPushItems(lua_State* L);
		static int luaMonsterTypeCanPushCreatures(lua_State* L);

		static int luaMonsterTypeName(lua_State* L);
		static int luaMonsterTypeNameDescription(lua_State* L);

		static int luaMonsterTypegetCorpseId(lua_State* L);

		static int luaMonsterTypeHealth(lua_State* L);
		static int luaMonsterTypeMaxHealth(lua_State* L);
		static int luaMonsterTypeRunHealth(lua_State* L);
		static int luaMonsterTypeExperience(lua_State* L);

		static int luaMonsterTypeFaction(lua_State* L);
		static int luaMonsterTypeEnemyFactions(lua_State* L);
		static int luaMonsterTypeTargetPreferPlayer(lua_State* L);
		static int luaMonsterTypeTargetPreferMaster(lua_State* L);

		static int luaMonsterTypeRaceid(lua_State* L);
		static int luaMonsterTypeBestiaryclass(lua_State* L);
		static int luaMonsterTypeBestiaryOccurrence(lua_State* L);
		static int luaMonsterTypeBestiaryLocations(lua_State* L);
		static int luaMonsterTypeBestiaryStars(lua_State* L);
		static int luaMonsterTypeBestiaryCharmsPoints(lua_State* L);
		static int luaMonsterTypeBestiarySecondUnlock(lua_State* L);
		static int luaMonsterTypeBestiaryFirstUnlock(lua_State* L);
		static int luaMonsterTypeBestiarytoKill(lua_State* L);
		static int luaMonsterTypeBestiaryrace(lua_State* L);

		static int luaMonsterTypeCombatImmunities(lua_State* L);
		static int luaMonsterTypeConditionImmunities(lua_State* L);

		static int luaMonsterTypeGetAttackList(lua_State* L);
		static int luaMonsterTypeAddAttack(lua_State* L);

		static int luaMonsterTypeGetDefenseList(lua_State* L);
		static int luaMonsterTypeAddDefense(lua_State* L);

		static int luaMonsterTypeGetTypeName(lua_State* L);

		static int luaMonsterTypeGetElementList(lua_State* L);
		static int luaMonsterTypeAddElement(lua_State* L);

		static int luaMonsterTypeAddReflect(lua_State* L);
		static int luaMonsterTypeAddHealing(lua_State* L);

		static int luaMonsterTypeGetVoices(lua_State* L);
		static int luaMonsterTypeAddVoice(lua_State* L);

		static int luaMonsterTypeGetLoot(lua_State* L);
		static int luaMonsterTypeAddLoot(lua_State* L);

		static int luaMonsterTypeGetCreatureEvents(lua_State* L);
		static int luaMonsterTypeRegisterEvent(lua_State* L);

		static int luaMonsterTypeEventOnCallback(lua_State* L);
		static int luaMonsterTypeEventType(lua_State* L);

		static int luaMonsterTypeGetSummonList(lua_State* L);
		static int luaMonsterTypeAddSummon(lua_State* L);

		static int luaMonsterTypeMaxSummons(lua_State* L);
		static int luaMonsterTypeArmor(lua_State* L);
		static int luaMonsterTypeMitigation(lua_State* L);
		static int luaMonsterTypeDefense(lua_State* L);
		static int luaMonsterTypeOutfit(lua_State* L);
		static int luaMonsterTypeRace(lua_State* L);
		static int luaMonsterTypeCorpseId(lua_State* L);
		static int luaMonsterTypeManaCost(lua_State* L);
		static int luaMonsterTypeBaseSpeed(lua_State* L);
		static int luaMonsterTypeLight(lua_State* L);

		static int luaMonsterTypeStaticAttackChance(lua_State* L);
		static int luaMonsterTypeTargetDistance(lua_State* L);
		static int luaMonsterTypeYellChance(lua_State* L);
		static int luaMonsterTypeYellSpeedTicks(lua_State* L);
		static int luaMonsterTypeChangeTargetChance(lua_State* L);
		static int luaMonsterTypeChangeTargetSpeed(lua_State* L);

		static int luaMonsterTypeCanWalkOnEnergy(lua_State* L);
		static int luaMonsterTypeCanWalkOnFire(lua_State* L);
		static int luaMonsterTypeCanWalkOnPoison(lua_State* L);

		static int luaMonsterTypeStrategiesTargetNearest(lua_State* L);
		static int luaMonsterTypeStrategiesTargetHealth(lua_State* L);
		static int luaMonsterTypeStrategiesTargetDamage(lua_State* L);
		static int luaMonsterTypeStrategiesTargetRandom(lua_State* L);

		static int luaMonsterTypeRespawnTypePeriod(lua_State* L);
		static int luaMonsterTypeRespawnTypeIsUnderground(lua_State* L);

		static int luaMonsterTypeBossRace(lua_State* L);
		static int luaMonsterTypeBossRaceId(lua_State* L);
		static int luaMonsterTypeBossStorageCooldown(lua_State* L);

<<<<<<< HEAD
		static int luaMonsterTypeHazardSystemCrit(lua_State* L);
		static int luaMonsterTypeHazardSystemDodge(lua_State* L);
		static int luaMonsterTypeHazardSystemSpawnPod(lua_State* L);
		static int luaMonsterTypeHazardSystemDamageBoost(lua_State* L);
=======
		static int luaMonsterTypeSoundChance(lua_State* L);
		static int luaMonsterTypeSoundSpeedTicks(lua_State* L);
		static int luaMonsterTypeAddSound(lua_State* L);
		static int luaMonsterTypeGetSounds(lua_State* L);
		static int luaMonsterTypedeathSound(lua_State* L);
>>>>>>> 3e81ab6b
};

#endif // SRC_LUA_FUNCTIONS_CREATURES_MONSTER_MONSTER_TYPE_FUNCTIONS_HPP_<|MERGE_RESOLUTION|>--- conflicted
+++ resolved
@@ -261,18 +261,16 @@
 		static int luaMonsterTypeBossRaceId(lua_State* L);
 		static int luaMonsterTypeBossStorageCooldown(lua_State* L);
 
-<<<<<<< HEAD
-		static int luaMonsterTypeHazardSystemCrit(lua_State* L);
-		static int luaMonsterTypeHazardSystemDodge(lua_State* L);
-		static int luaMonsterTypeHazardSystemSpawnPod(lua_State* L);
-		static int luaMonsterTypeHazardSystemDamageBoost(lua_State* L);
-=======
 		static int luaMonsterTypeSoundChance(lua_State* L);
 		static int luaMonsterTypeSoundSpeedTicks(lua_State* L);
 		static int luaMonsterTypeAddSound(lua_State* L);
 		static int luaMonsterTypeGetSounds(lua_State* L);
 		static int luaMonsterTypedeathSound(lua_State* L);
->>>>>>> 3e81ab6b
+
+		static int luaMonsterTypeHazardSystemCrit(lua_State* L);
+		static int luaMonsterTypeHazardSystemDodge(lua_State* L);
+		static int luaMonsterTypeHazardSystemSpawnPod(lua_State* L);
+		static int luaMonsterTypeHazardSystemDamageBoost(lua_State* L);
 };
 
 #endif // SRC_LUA_FUNCTIONS_CREATURES_MONSTER_MONSTER_TYPE_FUNCTIONS_HPP_