--- conflicted
+++ resolved
@@ -162,7 +162,6 @@
 # Projetct configuration
 # *****************************************************************************
 target_sources(${PROJECT_NAME}
-<<<<<<< HEAD
 	PRIVATE
 		config/configmanager.cpp
 		creatures/appearance/mounts/mounts.cpp
@@ -302,153 +301,10 @@
 		server/signals.cpp
 		utils/tools.cpp
 		utils/wildcardtree.cpp
-=======
-  PRIVATE
-    config/configmanager.cpp
-    creatures/appearance/mounts/mounts.cpp
-    creatures/appearance/outfit/outfit.cpp
-    creatures/combat/combat.cpp
-    creatures/combat/condition.cpp
-    creatures/combat/spells.cpp
-    creatures/creature.cpp
-    creatures/interactions/chat.cpp
-    creatures/monsters/monster.cpp
-    creatures/monsters/monsters.cpp
-    creatures/monsters/spawns/spawn_monster.cpp
-    creatures/npcs/npc.cpp
-    creatures/npcs/npcs.cpp
-    creatures/npcs/spawns/spawn_npc.cpp
-    creatures/players/account/account.cpp
-    creatures/players/grouping/familiars.cpp
-    creatures/players/grouping/groups.cpp
-    creatures/players/grouping/guild.cpp
-    creatures/players/grouping/party.cpp
-    creatures/players/imbuements/imbuements.cpp
-    creatures/players/management/ban.cpp
-    creatures/players/management/waitlist.cpp
-    creatures/players/player.cpp
-    creatures/players/vocations/vocation.cpp
-    database/database.cpp
-    database/databasemanager.cpp
-    database/databasetasks.cpp
-    game/functions/game_reload.cpp
-    game/game.cpp
-    game/movement/position.cpp
-    game/movement/teleport.cpp
-    game/scheduling/scheduler.cpp
-    game/scheduling/events_scheduler.cpp
-    game/scheduling/tasks.cpp
-    io/fileloader.cpp
-    io/iobestiary.cpp
-    io/ioguild.cpp
-    io/iologindata.cpp
-    io/iomap.cpp
-    io/iomapserialize.cpp
-    io/iomarket.cpp
-    io/ioprey.cpp
-    protobuf/appearances.pb.cc
-    items/bed.cpp
-    items/containers/container.cpp
-    items/containers/depot/depotchest.cpp
-    items/containers/depot/depotlocker.cpp
-    items/containers/inbox/inbox.cpp
-    items/containers/mailbox/mailbox.cpp
-    items/containers/rewards/reward.cpp
-    items/containers/rewards/rewardchest.cpp
-    items/cylinder.cpp
-    items/decay/decay.cpp
-    items/item.cpp
-    items/items.cpp
-    items/functions/item_parse.cpp
-    items/thing.cpp
-    items/tile.cpp
-    items/trashholder.cpp
-    items/weapons/weapons.cpp
-    lua/callbacks/creaturecallback.cpp
-    lua/creature/actions.cpp
-    lua/creature/creatureevent.cpp
-    lua/creature/events.cpp
-    lua/creature/movement.cpp
-    lua/creature/raids.cpp
-    lua/creature/talkaction.cpp
-    lua/functions/lua_functions_loader.cpp
-    lua/functions/core/game/config_functions.cpp
-    lua/functions/core/game/game_functions.cpp
-    lua/functions/core/game/global_functions.cpp
-    lua/functions/core/game/lua_enums.cpp
-    lua/functions/core/game/modal_window_functions.cpp
-    lua/functions/core/libs/bit_functions.cpp
-    lua/functions/core/libs/db_functions.cpp
-    lua/functions/core/libs/result_functions.cpp
-    lua/functions/core/libs/spdlog_functions.cpp
-    lua/functions/core/network/network_message_functions.cpp
-    lua/functions/core/network/webhook_functions.cpp
-    lua/functions/creatures/combat/combat_functions.cpp
-    lua/functions/creatures/combat/condition_functions.cpp
-    lua/functions/creatures/combat/spell_functions.cpp
-    lua/functions/creatures/combat/variant_functions.cpp
-    lua/functions/creatures/creature_functions.cpp
-    lua/functions/creatures/monster/charm_functions.cpp
-    lua/functions/creatures/monster/loot_functions.cpp
-    lua/functions/creatures/monster/monster_functions.cpp
-    lua/functions/creatures/monster/monster_spell_functions.cpp
-    lua/functions/creatures/monster/monster_type_functions.cpp
-    lua/functions/creatures/npc/npc_functions.cpp
-    lua/functions/creatures/npc/npc_type_functions.cpp
-    lua/functions/creatures/npc/shop_functions.cpp
-    lua/functions/creatures/player/group_functions.cpp
-    lua/functions/creatures/player/guild_functions.cpp
-    lua/functions/creatures/player/mount_functions.cpp
-    lua/functions/creatures/player/party_functions.cpp
-    lua/functions/creatures/player/player_functions.cpp
-    lua/functions/creatures/player/vocation_functions.cpp
-    lua/functions/events/action_functions.cpp
-    lua/functions/events/creature_event_functions.cpp
-    lua/functions/events/events_scheduler_functions.cpp
-    lua/functions/events/global_event_functions.cpp
-    lua/functions/events/move_event_functions.cpp
-    lua/functions/events/talk_action_functions.cpp
-    lua/functions/items/container_functions.cpp
-    lua/functions/items/imbuement_functions.cpp
-    lua/functions/items/item_classification_functions.cpp
-    lua/functions/items/item_functions.cpp
-    lua/functions/items/item_type_functions.cpp
-    lua/functions/items/weapon_functions.cpp
-    lua/functions/map/house_functions.cpp
-    lua/functions/map/position_functions.cpp
-    lua/functions/map/teleport_functions.cpp
-    lua/functions/map/tile_functions.cpp
-    lua/functions/map/town_functions.cpp
-    lua/global/baseevents.cpp
-    lua/global/globalevent.cpp
-    lua/modules/modules.cpp
-    lua/scripts/lua_environment.cpp
-    lua/scripts/luascript.cpp
-    lua/scripts/script_environment.cpp
-    lua/scripts/scripts.cpp
-    map/house/house.cpp
-    map/house/housetile.cpp
-    map/map.cpp
-    otserv.cpp
-    security/rsa.cpp
-    server/network/connection/connection.cpp
-    server/network/message/networkmessage.cpp
-    server/network/message/outputmessage.cpp
-    server/network/protocol/protocol.cpp
-    server/network/protocol/protocolgame.cpp
-    server/network/protocol/protocollogin.cpp
-    server/network/protocol/protocolstatus.cpp
-    server/network/webhook/webhook.cpp
-    server/server.cpp
-    server/signals.cpp
-    utils/tools.cpp
-    utils/wildcardtree.cpp
->>>>>>> fe2a9209
 )
 
 if (MSVC)
 
-<<<<<<< HEAD
 	if(CMAKE_BUILD_TYPE STREQUAL "Debug")
 		string(REPLACE "/Zi" "/Z7" CMAKE_CXX_FLAGS_DEBUG "${CMAKE_CXX_FLAGS_DEBUG}")
 		string(REPLACE "/Zi" "/Z7" CMAKE_C_FLAGS_DEBUG "${CMAKE_C_FLAGS_DEBUG}")
@@ -499,6 +355,7 @@
 			${SPDLOG_LIBRARY}
 			${GMP_LIBRARIES}
 			fmt::fmt
+			magic_enum::magic_enum
 	)
 
 else()
@@ -511,90 +368,6 @@
 			${Protobuf_INCLUDE_DIRS}
 			${GMP_INCLUDE_DIRS}
 	)
-=======
-  if(CMAKE_BUILD_TYPE STREQUAL "Debug")
-    string(REPLACE "/Zi" "/Z7" CMAKE_CXX_FLAGS_DEBUG "${CMAKE_CXX_FLAGS_DEBUG}")
-    string(REPLACE "/Zi" "/Z7" CMAKE_C_FLAGS_DEBUG "${CMAKE_C_FLAGS_DEBUG}")
-  elseif(CMAKE_BUILD_TYPE STREQUAL "Release")
-    string(REPLACE "/Zi" "/Z7" CMAKE_CXX_FLAGS_RELEASE "${CMAKE_CXX_FLAGS_RELEASE}")
-    string(REPLACE "/Zi" "/Z7" CMAKE_C_FLAGS_RELEASE "${CMAKE_C_FLAGS_RELEASE}")
-  elseif(CMAKE_BUILD_TYPE STREQUAL "RelWithDebInfo")
-    string(REPLACE "/Zi" "/Z7" CMAKE_CXX_FLAGS_RELWITHDEBINFO "${CMAKE_CXX_FLAGS_RELWITHDEBINFO}")
-    string(REPLACE "/Zi" "/Z7" CMAKE_C_FLAGS_RELWITHDEBINFO "${CMAKE_C_FLAGS_RELWITHDEBINFO}")
-  endif()
-
-  if(BUILD_STATIC_LIBRARY)
-    log_option_enabled("STATIC_LIBRARY")
-    set(CMAKE_FIND_LIBRARY_SUFFIXES ".lib")
-    find_package(unofficial-libmariadb CONFIG REQUIRED)
-    set_property(TARGET ${PROJECT_NAME} PROPERTY MSVC_RUNTIME_LIBRARY "MultiThreaded$<$<CONFIG:Debug>:Debug>")
-    target_link_libraries(${PROJECT_NAME}  PRIVATE unofficial::libmariadb unofficial::mariadbclient jsoncpp_static)
-  else()
-    log_option_disabled("STATIC_LIBRARY")
-    target_link_libraries(${PROJECT_NAME}  PRIVATE jsoncpp_lib)
-    target_compile_options(${PROJECT_NAME} PUBLIC /MP /FS /Zf /EHsc )
-  endif()
-
-  target_include_directories(${PROJECT_NAME}
-    PRIVATE
-      ${Boost_LIBRARY_DIRS}
-      ${CMAKE_SOURCE_DIR}/src
-      ${MYSQL_INCLUDE_DIR}
-      ${LUAJIT_INCLUDE_DIRS}
-      ${Boost_INCLUDE_DIRS}
-      ${PUGIXML_INCLUDE_DIR}
-      ${CURL_INCLUDE_DIRS}
-      ${PARALLEL_HASHMAP_INCLUDE_DIRS}
-      ${Protobuf_INCLUDE_DIRS}
-      ${SPDLOG_INCLUDE_DIR}
-      ${GMP_INCLUDE_DIR}
-  )
-
-  target_link_libraries(${PROJECT_NAME}
-    PRIVATE
-      ${MYSQL_CLIENT_LIBS}
-      ${LUAJIT_LIBRARIES}
-      ${Boost_LIBRARIES}
-      ${PUGIXML_LIBRARIES}
-      ${CMAKE_THREAD_LIBS_INIT}
-      ${CURL_LIBRARIES}
-      ${Protobuf_LIBRARIES}
-      ${SPDLOG_LIBRARY}
-      ${GMP_LIBRARIES}
-      fmt::fmt
-      magic_enum::magic_enum
-  )
-
-else()
-
-  target_include_directories(${PROJECT_NAME}
-    PRIVATE
-      ${CMAKE_SOURCE_DIR}/src
-      ${LUAJIT_INCLUDE_DIRS}
-      ${PARALLEL_HASHMAP_INCLUDE_DIRS}
-      ${Protobuf_INCLUDE_DIRS}
-      ${GMP_INCLUDE_DIRS}
-  )
-
-  target_link_libraries(${PROJECT_NAME}
-    PRIVATE
-      ${LUAJIT_LIBRARIES}
-      ${Protobuf_LIBRARIES}
-      ${GMP_LIBRARIES}
-      Boost::boost
-      Boost::date_time
-      Boost::filesystem
-      Boost::iostreams
-      Boost::system
-      CURL::libcurl
-      jsoncpp_static
-      unofficial::libmariadb unofficial::mariadbclient
-      pugixml::pugixml
-      spdlog::spdlog
-      Threads::Threads
-      magic_enum::magic_enum
-  )
->>>>>>> fe2a9209
 
 	target_link_libraries(${PROJECT_NAME}
 		PRIVATE
@@ -612,6 +385,7 @@
 			pugixml::pugixml
 			spdlog::spdlog
 			Threads::Threads
+			magic_enum::magic_enum
 	)
 
 endif (MSVC)
