--- conflicted
+++ resolved
@@ -116,14 +116,12 @@
 				BosstiaryRarity_t bosstiaryRace;
 				std::string bosstiaryClass;
 
-<<<<<<< HEAD
 				float mitigation = 0;
-=======
+
 				uint32_t soundChance = 0;
 				uint32_t soundSpeedTicks = 0;
 				std::vector<SoundEffect_t> soundVector;
 				SoundEffect_t deathSound = SoundEffect_t::SILENCE;
->>>>>>> 3e81ab6b
 
 				int32_t creatureAppearEvent = -1;
 				int32_t creatureDisappearEvent = -1;
